/*---------------------------------------------------------------------------------------------
 *  Copyright (c) Microsoft Corporation. All rights reserved.
 *  Licensed under the MIT License. See License.txt in the project root for license information.
 *--------------------------------------------------------------------------------------------*/

import * as assert from 'assert';
import * as SchemaService from '../services/jsonSchemaService';
import * as Parser from '../parser/jsonParser';
import * as fs from 'fs';
import * as url from 'url';
import * as path from 'path';
<<<<<<< HEAD
import { getLanguageService, JSONSchema, SchemaRequestService, TextDocument, MatchingSchema } from '../jsonLanguageService';
=======
import { getLanguageService, JSONSchema, SchemaRequestService, TextDocument } from '../jsonLanguageService';
>>>>>>> ded47570

function toDocument(text: string, config?: Parser.JSONDocumentConfig): { textDoc: TextDocument, jsonDoc: Parser.JSONDocument } {
	const textDoc = TextDocument.create('foo://bar/file.json', 'json', 0, text);
	const jsonDoc = Parser.parse(textDoc, config);
	return { textDoc, jsonDoc };
}

suite('JSON Schema', () => {

	const fixureDocuments: { [uri: string]: string } = {
		'http://schema.management.azure.com/schemas/2015-01-01/deploymentTemplate.json': 'deploymentTemplate.json',
		'http://schema.management.azure.com/schemas/2015-01-01/deploymentParameters.json': 'deploymentParameters.json',
		'http://schema.management.azure.com/schemas/2015-01-01/Microsoft.Authorization.json': 'Microsoft.Authorization.json',
		'http://schema.management.azure.com/schemas/2015-01-01/Microsoft.Resources.json': 'Microsoft.Resources.json',
		'http://schema.management.azure.com/schemas/2014-04-01-preview/Microsoft.Sql.json': 'Microsoft.Sql.json',
		'http://schema.management.azure.com/schemas/2014-06-01/Microsoft.Web.json': 'Microsoft.Web.json',
		'http://schema.management.azure.com/schemas/2014-04-01/SuccessBricks.ClearDB.json': 'SuccessBricks.ClearDB.json',
		'http://schema.management.azure.com/schemas/2015-08-01/Microsoft.Compute.json': 'Microsoft.Compute.json'
	};

	function newMockRequestService(schemas: { [uri: string]: JSONSchema } = {}, accesses: string[] = []): SchemaRequestService {

		return (uri: string): Promise<string> => {
			if (uri.length && uri[uri.length - 1] === '#') {
				uri = uri.substr(0, uri.length - 1);
			}
			const schema = schemas[uri];
			if (schema) {
				if (accesses.indexOf(uri) === -1) {
					accesses.push(uri);
				}
				return Promise.resolve(JSON.stringify(schema));
			}

			const fileName = fixureDocuments[uri];
			if (fileName) {
				return new Promise<string>((c, e) => {
					const fixturePath = path.join(__dirname, '../../../src/test/fixtures', fileName);
					fs.readFile(fixturePath, 'UTF-8', (err, result) => {
						err ? e("Resource not found") : c(result.toString());
					});
				});
			}
			return Promise.reject<string>("Resource not found");
		};
	}

	const workspaceContext = {
		resolveRelativePath: (relativePath: string, resource: string) => {
			return url.resolve(resource, relativePath);
		}
	};

	test('Resolving $refs', async function () {
		const service = new SchemaService.JSONSchemaService(newMockRequestService(), workspaceContext);
		service.setSchemaContributions({
			schemas: {
				"https://myschemastore/main": {
					id: 'https://myschemastore/main',
					type: 'object',
					properties: {
						child: {
							'$ref': 'https://myschemastore/child'
						}
					}
				},
				"https://myschemastore/child": {
					id: 'https://myschemastore/child',
					type: 'bool',
					description: 'Test description'
				}
			}
		});

		return service.getResolvedSchema('https://myschemastore/main').then(fs => {
			assert.deepEqual(fs?.schema.properties?.['child'], {
				id: 'https://myschemastore/child',
				type: 'bool',
				description: 'Test description'
			});
		});

	});

	test('Resolving $refs 2', async function () {
		const service = new SchemaService.JSONSchemaService(newMockRequestService(), workspaceContext);
		service.setSchemaContributions({
			schemas: {
				"http://json.schemastore.org/swagger-2.0": {
					id: 'http://json.schemastore.org/swagger-2.0',
					type: 'object',
					properties: {
						"responseValue": {
							"$ref": "#/definitions/jsonReference"
						}
					},
					definitions: {
						"jsonReference": {
							"type": "object",
							"required": ["$ref"],
							"properties": {
								"$ref": {
									"type": "string"
								}
							}
						}
					}
				}
			}
		});

		return service.getResolvedSchema('http://json.schemastore.org/swagger-2.0').then(fs => {
			assert.deepEqual(fs?.schema.properties?.['responseValue'], {
				type: 'object',
				required: ["$ref"],
				properties: { $ref: { type: 'string' } }
			});
		});

	});

	test('Resolving $refs 3', async function () {
		const service = new SchemaService.JSONSchemaService(newMockRequestService(), workspaceContext);
		service.setSchemaContributions({
			schemas: {
				"https://myschemastore/main/schema1.json": {
					id: 'https://myschemastore/schema1.json',
					type: 'object',
					properties: {
						p1: {
							'$ref': 'schema2.json#/definitions/hello'
						},
						p2: {
							'$ref': './schema2.json#/definitions/hello'
						},
						p3: {
							'$ref': '/main/schema2.json#/definitions/hello'
						}
					}
				},
				"https://myschemastore/main/schema2.json": {
					id: 'https://myschemastore/main/schema2.json',
					definitions: {
						"hello": {
							"type": "string",
							"enum": ["object"],
						}
					}
				}
			}
		});

		return service.getResolvedSchema('https://myschemastore/main/schema1.json').then(fs => {
			assert.deepEqual(fs?.schema.properties?.['p1'], {
				type: 'string',
				enum: ["object"]
			});
			assert.deepEqual(fs?.schema.properties?.['p2'], {
				type: 'string',
				enum: ["object"]
			});
			assert.deepEqual(fs?.schema.properties?.['p3'], {
				type: 'string',
				enum: ["object"]
			});
		});

	});

	test('Resolving $refs 3', async function () {
		const service = new SchemaService.JSONSchemaService(newMockRequestService(), workspaceContext);
		service.setSchemaContributions({
			schemas: {
				"https://myschemastore/main/schema1.json": {
					id: 'https://myschemastore/schema1.json',
					type: 'object',
					properties: {
						p1: {
							'$ref': 'schema2.json#/definitions/hello'
						},
						p2: {
							'$ref': './schema2.json#/definitions/hello'
						},
						p3: {
							'$ref': '/main/schema2.json#/definitions/hello'
						}
					}
				},
				"https://myschemastore/main/schema2.json": {
					id: 'https://myschemastore/main/schema2.json',
					definitions: {
						"hello": {
							"type": "string",
							"enum": ["object"],
						}
					}
				}
			}
		});

		return service.getResolvedSchema('https://myschemastore/main/schema1.json').then(fs => {
			assert.deepEqual(fs?.schema.properties?.['p1'], {
				type: 'string',
				enum: ["object"]
			});
			assert.deepEqual(fs?.schema.properties?.['p2'], {
				type: 'string',
				enum: ["object"]
			});
			assert.deepEqual(fs?.schema.properties?.['p3'], {
				type: 'string',
				enum: ["object"]
			});
		});

	});

	test('FileSchema', async function () {
		const service = new SchemaService.JSONSchemaService(newMockRequestService(), workspaceContext);

		service.setSchemaContributions({
			schemas: {
				"test://schemas/main": {
					id: 'test://schemas/main',
					type: 'object',
					properties: {
						child: {
							type: 'object',
							properties: {
								'grandchild': {
									type: 'number',
									description: 'Meaning of Life'
								}
							}
						}
					}
				}
			}
		});

		return service.getResolvedSchema('test://schemas/main').then(fs => {
			const section = fs?.getSection(['child', 'grandchild']);
			assert.equal(section?.description, 'Meaning of Life');
		});
	});

	test('Array FileSchema', async function () {
		const service = new SchemaService.JSONSchemaService(newMockRequestService(), workspaceContext);

		service.setSchemaContributions({
			schemas: {
				"test://schemas/main": {
					id: 'test://schemas/main',
					type: 'object',
					properties: {
						child: {
							type: 'array',
							items: {
								'type': 'object',
								'properties': {
									'grandchild': {
										type: 'number',
										description: 'Meaning of Life'
									}
								}
							}
						}
					}
				}
			}
		});

		return service.getResolvedSchema('test://schemas/main').then(fs => {
			const section = fs?.getSection(['child', '0', 'grandchild']);
			assert.equal(section?.description, 'Meaning of Life');
		});
	});

	test('Missing subschema', async function () {
		const service = new SchemaService.JSONSchemaService(newMockRequestService(), workspaceContext);

		service.setSchemaContributions({
			schemas: {
				"test://schemas/main": {
					id: 'test://schemas/main',
					type: 'object',
					properties: {
						child: {
							type: 'object'
						}
					}
				}
			}
		});

		return service.getResolvedSchema('test://schemas/main').then(fs => {
			const section = fs?.getSection(['child', 'grandchild']);
			assert.strictEqual(section, undefined);
		});
	});

	test('Preloaded Schema', async function () {
		const service = new SchemaService.JSONSchemaService(newMockRequestService(), workspaceContext);
		const id = 'https://myschemastore/test1';
		const schema: JSONSchema = {
			type: 'object',
			properties: {
				child: {
					type: 'object',
					properties: {
						'grandchild': {
							type: 'number',
							description: 'Meaning of Life'
						}
					}
				}
			}
		};

		service.registerExternalSchema(id, ['*.json'], schema);

		return service.getSchemaForResource('test.json').then((schema) => {
			const section = schema?.getSection(['child', 'grandchild']);
			assert.equal(section?.description, 'Meaning of Life');
		});
	});

	test('Multiple matches', async function () {
		const service = new SchemaService.JSONSchemaService(newMockRequestService(), workspaceContext);
		const id1 = 'https://myschemastore/test1';
		const schema1: JSONSchema = {
			type: 'object',
			properties: {
				foo: {
					enum: [1],
				}
			}
		};

		const id2 = 'https://myschemastore/test2';
		const schema2: JSONSchema = {
			type: 'object',
			properties: {
				bar: {
					enum: [2],
				}
			}
		};

		service.registerExternalSchema(id1, ['*.json'], schema1);
		service.registerExternalSchema(id2, ['test.json'], schema2);

		return service.getSchemaForResource('test.json').then(schema => {
			const { textDoc, jsonDoc } = toDocument(JSON.stringify({ foo: true, bar: true }));
			const problems = jsonDoc.validate(textDoc, schema?.schema);
			assert.equal(problems?.length, 2);
		});
	});

	test('External Schema', async function () {
		const service = new SchemaService.JSONSchemaService(newMockRequestService(), workspaceContext);
		const id = 'https://myschemastore/test1';
		const schema: JSONSchema = {
			type: 'object',
			properties: {
				child: {
					type: 'object',
					properties: {
						'grandchild': {
							type: 'number',
							description: 'Meaning of Life'
						}
					}
				}
			}
		};

		service.registerExternalSchema(id, ['*.json'], schema);

		return service.getSchemaForResource('test.json').then(schema => {
			const section = schema?.getSection(['child', 'grandchild']);
			assert.equal(section?.description, 'Meaning of Life');
		});
	});


	test('Resolving in-line $refs', async function () {
		const service = new SchemaService.JSONSchemaService(newMockRequestService(), workspaceContext);
		const id = 'https://myschemastore/test1';

		const schema: JSONSchema = {
			id: 'test://schemas/main',
			type: 'object',
			definitions: {
				'grandchild': {
					type: 'number',
					description: 'Meaning of Life'
				}
			},
			properties: {
				child: {
					type: 'array',
					items: {
						'type': 'object',
						'properties': {
							'grandchild': {
								$ref: '#/definitions/grandchild'
							}
						}
					}
				}
			}
		};

		service.registerExternalSchema(id, ['*.json'], schema);

		return service.getSchemaForResource('test.json').then(fs => {
			const section = fs?.getSection(['child', '0', 'grandchild']);
			assert.equal(section?.description, 'Meaning of Life');
		});
	});

	test('Resolving in-line $refs automatically for external schemas', async function () {
		const service = new SchemaService.JSONSchemaService(newMockRequestService(), workspaceContext);
		const id = 'https://myschemastore/test1';
		const schema: JSONSchema = {
			id: 'test://schemas/main',
			type: 'object',
			definitions: {
				'grandchild': {
					type: 'number',
					description: 'Meaning of Life'
				}
			},
			properties: {
				child: {
					type: 'array',
					items: {
						'type': 'object',
						'properties': {
							'grandchild': {
								$ref: '#/definitions/grandchild'
							}
						}
					}
				}
			}
		};

		const fsm = service.registerExternalSchema(id, ['*.json'], schema);
		return fsm.getResolvedSchema().then((fs) => {
			const section = fs.getSection(['child', '0', 'grandchild']);
			assert.equal(section?.description, 'Meaning of Life');
		});
	});


	test('Clearing External Schemas', async function () {
		const service = new SchemaService.JSONSchemaService(newMockRequestService(), workspaceContext);
		const id1 = 'http://myschemastore/test1';
		const schema1: JSONSchema = {
			type: 'object',
			properties: {
				child: {
					type: 'number'
				}
			}
		};

		const id2 = 'http://myschemastore/test2';
		const schema2: JSONSchema = {
			type: 'object',
			properties: {
				child: {
					type: 'string'
				}
			}
		};

		service.registerExternalSchema(id1, ['test.json', 'bar.json'], schema1);

		return service.getSchemaForResource('test.json').then(schema => {
			const section = schema?.getSection(['child']);
			assert.equal(section?.type, 'number');

			service.clearExternalSchemas();

			service.registerExternalSchema(id2, ['*.json'], schema2);

			return service.getSchemaForResource('test.json').then(schema => {
				const section = schema?.getSection(['child']);
				assert.equal(section?.type, 'string');
			});
		});
	});

	test('Schema contributions', async function () {
		const service = new SchemaService.JSONSchemaService(newMockRequestService(), workspaceContext);

		service.setSchemaContributions({
			schemas: {
				"http://myschemastore/myschemabar": {
					id: 'http://myschemastore/myschemabar',
					type: 'object',
					properties: {
						foo: {
							type: 'string'
						}
					}
				}
			},
			schemaAssociations: [
				{
					pattern: ['*.bar'],
					uris: ['http://myschemastore/myschemabar', 'http://myschemastore/myschemafoo']
				}
			]
		});

		const id2 = 'http://myschemastore/myschemafoo';
		const schema2: JSONSchema = {
			type: 'object',
			properties: {
				child: {
					type: 'string'
				}
			}
		};

		service.registerExternalSchema(id2, undefined, schema2);

		return service.getSchemaForResource('main.bar').then(resolvedSchema => {
			assert.deepEqual(resolvedSchema?.errors, []);
			assert.equal(2, resolvedSchema?.schema.allOf?.length);

			service.clearExternalSchemas();
			return service.getSchemaForResource('main.bar').then(resolvedSchema => {
				assert.equal(resolvedSchema?.errors.length, 1);
				assert.equal(resolvedSchema?.errors[0], "Problems loading reference 'http://myschemastore/myschemafoo': Unable to load schema from 'http://myschemastore/myschemafoo': Resource not found.");

				service.clearExternalSchemas();
				service.registerExternalSchema(id2, undefined, schema2);
				return service.getSchemaForResource('main.bar').then(resolvedSchema => {
					assert.equal(resolvedSchema?.errors.length, 0);
				});
			});
		});
	});

	test('Exclusive file patterns', async function () {
		const service = new SchemaService.JSONSchemaService(newMockRequestService(), workspaceContext);

		service.setSchemaContributions({
			schemas: {
				"http://myschemastore/myschemabar": {
					maxProperties: 0
				}
			},
			schemaAssociations: [
				{
					pattern: ['/folder/*.json', '!/folder/bar/*.json', '/folder/bar/zoo.json'],
					uris: ['http://myschemastore/myschemabar']
				}
			]
		});
		const positives = ['/folder/a.json', '/folder/bar.json', '/folder/bar/zoo.json'];
		const negatives = ['/folder/bar/a.json', '/folder/bar/z.json'];

		for (const positive of positives) {
			assert.ok(await service.getSchemaForResource(positive), positive);
		}
		for (const negative of negatives) {
			assert.ok(!await service.getSchemaForResource(negative), negative);
		}
	});


	test('Resolving circular $refs', async function () {

		const service: SchemaService.IJSONSchemaService = new SchemaService.JSONSchemaService(newMockRequestService(), workspaceContext);

		const input = {
			"$schema": "http://schema.management.azure.com/schemas/2015-01-01/deploymentTemplate.json#",
			"contentVersion": "1.0.0.0",
			"resources": [
				{
					"name": "SQLServer",
					"type": "Microsoft.Sql/servers",
					"location": "West US",
					"apiVersion": "2014-04-01-preview",
					"dependsOn": [],
					"tags": {
						"displayName": "SQL Server"
					},
					"properties": {
						"administratorLogin": "asdfasd",
						"administratorLoginPassword": "asdfasdfasd"
					}
				}
			]
		};

		const { textDoc, jsonDoc } = toDocument(JSON.stringify(input));

		return service.getSchemaForResource('file://doc/mydoc.json', jsonDoc).then(resolveSchema => {
			assert.deepEqual(resolveSchema?.errors, []);

			const content = JSON.stringify(resolveSchema?.schema);
			assert.equal(content.indexOf('$ref'), -1); // no more $refs

			const problems = jsonDoc.validate(textDoc, resolveSchema?.schema);
			assert.deepEqual(problems, []);
		});

	});

	test('Resolving circular $refs, invalid document', async function () {

		const service: SchemaService.IJSONSchemaService = new SchemaService.JSONSchemaService(newMockRequestService(), workspaceContext);

		const input = {
			"$schema": "http://schema.management.azure.com/schemas/2015-01-01/deploymentTemplate.json#",
			"contentVersion": "1.0.0.0",
			"resources": [
				{
					"name": "foo",
					"type": "Microsoft.Resources/deployments",
					"apiVersion": "2015-01-01",
				}
			]
		};

		const { textDoc, jsonDoc } = toDocument(JSON.stringify(input));

		return service.getSchemaForResource('file://doc/mydoc.json', jsonDoc).then(resolveSchema => {
			assert.deepEqual(resolveSchema?.errors, []);

			const content = JSON.stringify(resolveSchema?.schema);
			assert.equal(content.indexOf('$ref'), -1); // no more $refs

			const problems = jsonDoc.validate(textDoc, resolveSchema?.schema);
			assert.equal(problems?.length, 1);
		});

	});

	test('$refs in $ref', async function () {
		const service = new SchemaService.JSONSchemaService(newMockRequestService(), workspaceContext);
		const id0 = "foo://bar/bar0";
		const id1 = "foo://bar/bar1";
		const schema0: JSONSchema = {
			"allOf": [
				{
					$ref: id1
				}
			]
		};
		const schema1: JSONSchema = {
			$ref: "#/definitions/foo",
			definitions: {
				foo: {
					type: 'object',
				}
			},
		};

		const fsm0 = service.registerExternalSchema(id0, ['*.json'], schema0);
		const fsm1 = service.registerExternalSchema(id1, [], schema1);
		return fsm0.getResolvedSchema().then((fs0) => {
			assert.equal((<JSONSchema>fs0?.schema.allOf?.[0]).type, 'object');
		});

	});

	test('$refs in $ref - circular', async function () {
		const service = new SchemaService.JSONSchemaService(newMockRequestService(), workspaceContext);
		service.setSchemaContributions({
			schemas: {
				"https://myschemastore/main": {
					type: 'object',
					properties: {
						responseValue: {
							"$ref": "#/definitions/shellConfiguration"
						},
						hops: {
							"$ref": "#/definitions/hop1"
						}
					},
					definitions: {
						shellConfiguration: {
							$ref: '#definitions/shellConfiguration',
							type: 'object'
						},
						hop1: {
							$ref: '#definitions/hop2',
						},
						hop2: {
							$ref: '#definitions/hop1',
							type: 'object'
						}
					}
				}
			}
		});

		return service.getResolvedSchema('https://myschemastore/main').then(fs => {
			assert.deepEqual(fs?.schema.properties?.['responseValue'], {
				type: 'object'
			});
			assert.deepEqual(fs?.schema.properties?.['hops'], {
				type: 'object'
			});
		});

	});

	test('$refs with encoded characters', async function () {
		const service = new SchemaService.JSONSchemaService(newMockRequestService(), workspaceContext);
		const id0 = "foo://bar/bar0";
		const schema: JSONSchema = {
			definitions: {
				'Foo<number>': {
					type: 'object',
				}
			},
			"type": "object",
			"properties": {
				"p1": { "enum": ["v1", "v2"] },
				"p2": { "$ref": "#/definitions/Foo%3Cnumber%3E" }
			}
		};

		const fsm0 = service.registerExternalSchema(id0, ['*.json'], schema);
		return fsm0.getResolvedSchema().then((fs0) => {
			assert.deepEqual(fs0.errors, []);
			assert.equal((<JSONSchema>fs0?.schema.properties?.p2).type, 'object');
		});

	});


	test('Validate Azure Resource Definition', async function () {
		const service: SchemaService.IJSONSchemaService = new SchemaService.JSONSchemaService(newMockRequestService(), workspaceContext);

		const input = {
			"$schema": "http://schema.management.azure.com/schemas/2015-01-01/deploymentTemplate.json#",
			"contentVersion": "1.0.0.0",
			"resources": [
				{
					"apiVersion": "2015-06-15",
					"type": "Microsoft.Compute/virtualMachines",
					"name": "a",
					"location": "West US",
					"properties": {
						"hardwareProfile": {
							"vmSize": "Small"
						},
						"osProfile": {
							"computername": "a",
							"adminUsername": "a",
							"adminPassword": "a"
						},
						"storageProfile": {
							"imageReference": {
								"publisher": "a",
								"offer": "a",
								"sku": "a",
								"version": "latest"
							},
							"osDisk": {
								"name": "osdisk",
								"vhd": {
									"uri": "[concat('http://', 'b','.blob.core.windows.net/',variables('vmStorageAccountContainerName'),'/',variables('OSDiskName'),'.vhd')]"
								},
								"caching": "ReadWrite",
								"createOption": "FromImage"
							}
						},
						"networkProfile": {
							"networkInterfaces": [
								{
									"id": "[resourceId('Microsoft.Network/networkInterfaces',variables('nicName'))]"
								}
							]
						},
						"diagnosticsProfile": {
							"bootDiagnostics": {
								"enabled": "true",
								"storageUri": "[concat('http://',parameters('newStorageAccountName'),'.blob.core.windows.net')]"
							}
						}
					}
				}
			]
		};

		const { textDoc, jsonDoc } = toDocument(JSON.stringify(input));

		return service.getSchemaForResource('file://doc/mydoc.json', jsonDoc).then(resolvedSchema => {
			assert.deepEqual(resolvedSchema?.errors, []);

			const problems = jsonDoc.validate(textDoc, resolvedSchema?.schema);

			assert.equal(problems?.length, 1);
			assert.equal(problems?.[0].message, 'Missing property "computerName".');
		});

	});



	test('Complex enums', function () {

		const input = {
			"group": {
				"kind": "build",
				"isDefault": false
			}
		};

		const schema = {
			"type": "object",
			"properties": {
				"group": {
					"oneOf": [
						{
							"type": "string"
						},
						{
							"type": "object",
							"properties": {
								"kind": {
									"type": "string",
									"default": "none",
									"description": "The task\"s execution group."
								},
								"isDefault": {
									"type": "boolean",
									"default": false,
									"description": "Defines if this task is the default task in the group."
								}
							}
						}
					],
					"enum": [
						{
							"kind": "build",
							"isDefault": true
						},
						{
							"kind": "build",
							"isDefault": false
						},
						{
							"kind": "test",
							"isDefault": true
						},
						{
							"kind": "test",
							"isDefault": false
						},
						"build",
						"test",
						"none"
					]
				}
			}
		};

		const { textDoc, jsonDoc } = toDocument(JSON.stringify(input));

		const problems = jsonDoc.validate(textDoc, schema);

		assert.equal(problems?.length, 0);


	});

	test('clearSchema', async function () {
		const mainSchemaURI = "http://foo/main.schema.json";
		const aSchemaURI1 = "http://foo/a.schema.json";
		const bSchemaURI1 = "http://foo/b.schema.json";

		const schemas: { [uri: string]: JSONSchema } = {
			[mainSchemaURI]: {
				type: 'object',
				properties: {
					bar: {
						$ref: aSchemaURI1
					}
				}
			},
			[aSchemaURI1]: {
				type: 'object',
				properties: {
					a: {
						type: 'string'
					}
				}
			},
			[bSchemaURI1]: {
				type: 'boolean',
			}
		};
		const accesses: string[] = [];
		const schemaRequestService = newMockRequestService(schemas, accesses);

		const ls = getLanguageService({ workspaceContext, schemaRequestService });

		const testDoc = toDocument(JSON.stringify({ $schema: mainSchemaURI, bar: { a: 1 } }));
		let validation = await ls.doValidation(testDoc.textDoc, testDoc.jsonDoc);
		assert.deepEqual(validation.map(v => v.message), ['Incorrect type. Expected "string".']);
		assert.deepEqual([mainSchemaURI, aSchemaURI1], accesses); // b in not loaded as it is not references

		accesses.length = 0;

		// add a dependency to b

		schemas[aSchemaURI1] = {
			type: 'object',
			properties: {
				a: {
					$ref: bSchemaURI1
				}
			}
		};

		ls.resetSchema(aSchemaURI1);

		validation = await ls.doValidation(testDoc.textDoc, testDoc.jsonDoc);
		assert.deepEqual(validation.map(v => v.message), ['Incorrect type. Expected "boolean".']);
		assert.deepEqual([mainSchemaURI, aSchemaURI1, bSchemaURI1], accesses); // main, a and b are loaded

		// change to be but no reset

		schemas[bSchemaURI1] = {
			type: 'number'
		};

		accesses.length = 0;

		validation = await ls.doValidation(testDoc.textDoc, testDoc.jsonDoc);
		assert.deepEqual(validation.map(v => v.message), ['Incorrect type. Expected "boolean".']);
		assert.deepEqual([], accesses); // no loades as there was no reset

		// do the reset
		ls.resetSchema(bSchemaURI1);

		validation = await ls.doValidation(testDoc.textDoc, testDoc.jsonDoc);
		assert.deepEqual(validation.map(v => v.message), []);
		assert.deepEqual([mainSchemaURI, aSchemaURI1, bSchemaURI1], accesses); // main, a and b are loaded, main, a depend on b

		accesses.length = 0;

		// remove the dependency
		schemas[aSchemaURI1] = {
			type: 'object',
			properties: {
				a: {
					type: 'boolean'
				}
			}
		};

		ls.resetSchema(aSchemaURI1);
		validation = await ls.doValidation(testDoc.textDoc, testDoc.jsonDoc);
		assert.deepEqual(validation.map(v => v.message), ['Incorrect type. Expected "boolean".']);
		assert.deepEqual([mainSchemaURI, aSchemaURI1], accesses);


		accesses.length = 0;
		ls.resetSchema(bSchemaURI1);

		validation = await ls.doValidation(testDoc.textDoc, testDoc.jsonDoc);
		assert.deepEqual(validation.map(v => v.message), ['Incorrect type. Expected "boolean".']);
		assert.deepEqual([], accesses); // b is not depended anymore
	});

	test('getMatchingSchemas', async function () {

		const schema : JSONSchema = {
			type: 'object',
			$comment: 'schema',
			properties: {
				foo: {
					type: 'object',
					$comment: 'foo',
					properties: {
						bar: {
							type: 'number',
							$comment: 'bar',
						}
					}
				}
			}
		};

		const ls = getLanguageService({ workspaceContext });

		const testDoc = toDocument(JSON.stringify({ foo: { bar: 1 } }));
		const ms = await ls.getMatchingSchemas(testDoc.textDoc, testDoc.jsonDoc, schema);

		function assertMatchingSchema(ms: MatchingSchema[], nodeOffset: number, comment: string) {
			for (const m of ms) {
				if (m.node.offset === nodeOffset) {
					assert.equal(m.schema.$comment, comment);
					return;
				}
			}
			assert.fail("No node at offset " + nodeOffset);
		}
		assertMatchingSchema(ms, 0, 'schema');
		assertMatchingSchema(ms, 7, 'foo');
		assertMatchingSchema(ms, 14, 'bar');
	});

});<|MERGE_RESOLUTION|>--- conflicted
+++ resolved
@@ -9,11 +9,7 @@
 import * as fs from 'fs';
 import * as url from 'url';
 import * as path from 'path';
-<<<<<<< HEAD
 import { getLanguageService, JSONSchema, SchemaRequestService, TextDocument, MatchingSchema } from '../jsonLanguageService';
-=======
-import { getLanguageService, JSONSchema, SchemaRequestService, TextDocument } from '../jsonLanguageService';
->>>>>>> ded47570
 
 function toDocument(text: string, config?: Parser.JSONDocumentConfig): { textDoc: TextDocument, jsonDoc: Parser.JSONDocument } {
 	const textDoc = TextDocument.create('foo://bar/file.json', 'json', 0, text);
@@ -994,7 +990,7 @@
 
 	test('getMatchingSchemas', async function () {
 
-		const schema : JSONSchema = {
+		const schema: JSONSchema = {
 			type: 'object',
 			$comment: 'schema',
 			properties: {
